import base64
import json
import logging
import os
import requests
import streamlit as st
from dotenv import load_dotenv
from io import StringIO
from subprocess import run, PIPE

def load_dotenv_from_azd():
    result = run("azd env get-values", stdout=PIPE, stderr=PIPE, shell=True, text=True)
    if result.returncode == 0:
        logging.info(f"Found AZD environment. Loading...")
        load_dotenv(stream=StringIO(result.stdout))
    else:
        logging.info(f"AZD environment not found. Trying to load from .env file...")
        load_dotenv()

def call_backend(backend_endpoint, payload):
    """
    Call the backend API with the given payload. Raises and exception if HTTP response code is not 200.
    """
    url = f'{backend_endpoint}/blog'
    headers = {}
    response = requests.post(url, json=payload, headers=headers)
    response.raise_for_status()
    return response

def get_principal_id():
    """
    Get the principal ID of the current user from request headers provided by EasyAuth.
    See https://learn.microsoft.com/en-us/azure/container-apps/authentication#access-user-claims-in-application-code for more information.
    """
    result = st.context.headers.get('x-ms-client-principal-id')
    if result:
        return result
    else:
        return "default_user_id"

def get_principal_display_name():
    """
    Get the display name of the current user from the request headers provided by EasyAuth.
    See https://learn.microsoft.com/en-us/azure/container-apps/authentication#access-user-claims-in-application-code for more information.
    """
    default_user_name = "Default User"
    principal = st.context.headers.get('x-ms-client-principal')
    if principal:
        principal = json.loads(base64.b64decode(principal).decode('utf-8'))
        claims = principal.get("claims", [])
        return next((claim["val"] for claim in claims if claim["typ"] == "name"), default_user_name)
    else:
        return default_user_name

<<<<<<< HEAD

=======
>>>>>>> d97c4f2f
def is_valid_json(json_string): 
    try: 
        json.loads(json_string) 
        return True 
    except json.JSONDecodeError: 
        return False

load_dotenv_from_azd()

st.sidebar.write(f"Welcome, {get_principal_display_name()}!")
st.sidebar.markdown(
    '<a href="/.auth/logout" target = "_self">Sign Out</a>', unsafe_allow_html=True
)

st.write("Requesting a blog post about cookies:")
result = None
with st.status("Agents are crafting a response...", expanded=True) as status:
    try:
        url = f'{os.getenv('BACKEND_ENDPOINT', 'http://localhost:8000')}/blog'
        payload = {"topic": "cookies", "user_id": get_principal_id()}
        headers = {}
        with requests.post(url, json=payload, headers={}, stream=True) as response:
            for line in response.iter_lines():
                result = line.decode('utf-8')
                # For each line as JSON
                # result = json.loads(line.decode('utf-8'))
                if not is_valid_json(result):
<<<<<<< HEAD
                   status.write(result)                     
=======
                   status.write(result)  
                   
>>>>>>> d97c4f2f
        status.update(label="Backend call complete", state="complete", expanded=False)
    except Exception as e:
        status.update(
            label=f"Backend call failed: {e}", state="complete", expanded=False
        )
# st.markdown(result["content"])
st.markdown(json.loads(result)["content"])<|MERGE_RESOLUTION|>--- conflicted
+++ resolved
@@ -17,21 +17,7 @@
         logging.info(f"AZD environment not found. Trying to load from .env file...")
         load_dotenv()
 
-def call_backend(backend_endpoint, payload):
-    """
-    Call the backend API with the given payload. Raises and exception if HTTP response code is not 200.
-    """
-    url = f'{backend_endpoint}/blog'
-    headers = {}
-    response = requests.post(url, json=payload, headers=headers)
-    response.raise_for_status()
-    return response
-
 def get_principal_id():
-    """
-    Get the principal ID of the current user from request headers provided by EasyAuth.
-    See https://learn.microsoft.com/en-us/azure/container-apps/authentication#access-user-claims-in-application-code for more information.
-    """
     result = st.context.headers.get('x-ms-client-principal-id')
     if result:
         return result
@@ -40,7 +26,7 @@
 
 def get_principal_display_name():
     """
-    Get the display name of the current user from the request headers provided by EasyAuth.
+    Get the display name of the current user from the request headers.
     See https://learn.microsoft.com/en-us/azure/container-apps/authentication#access-user-claims-in-application-code for more information.
     """
     default_user_name = "Default User"
@@ -52,10 +38,6 @@
     else:
         return default_user_name
 
-<<<<<<< HEAD
-
-=======
->>>>>>> d97c4f2f
 def is_valid_json(json_string): 
     try: 
         json.loads(json_string) 
@@ -76,19 +58,14 @@
     try:
         url = f'{os.getenv('BACKEND_ENDPOINT', 'http://localhost:8000')}/blog'
         payload = {"topic": "cookies", "user_id": get_principal_id()}
-        headers = {}
-        with requests.post(url, json=payload, headers={}, stream=True) as response:
+        with requests.post(url, json=payload, stream=True) as response:
             for line in response.iter_lines():
                 result = line.decode('utf-8')
                 # For each line as JSON
                 # result = json.loads(line.decode('utf-8'))
                 if not is_valid_json(result):
-<<<<<<< HEAD
-                   status.write(result)                     
-=======
                    status.write(result)  
                    
->>>>>>> d97c4f2f
         status.update(label="Backend call complete", state="complete", expanded=False)
     except Exception as e:
         status.update(
