--- conflicted
+++ resolved
@@ -21,13 +21,7 @@
 logging.getLogger('azure.monitor.opentelemetry.exporter.export').setLevel(logging.WARNING)
 
 # Choose pattern to use
-<<<<<<< HEAD
-# orchestrator = DebateOrchestrator()
-# Requires o1 or o3-mini
-orchestrator = ReasonerOrchestrator()
-=======
 orchestrator = DebateOrchestrator()
->>>>>>> d97c4f2f
 
 app = FastAPI()
 
@@ -44,8 +38,8 @@
     conversation_messages = []
     conversation_messages.append({'role': 'user', 'name': 'user', 'content': content})
 
-    async def process_conversation():
+    async def doit():
         async for i in orchestrator.process_conversation(user_id, conversation_messages):
             yield i + '\n'
 
-    return StreamingResponse(process_conversation(), media_type="application/json")+    return StreamingResponse(doit(), media_type="application/json")    